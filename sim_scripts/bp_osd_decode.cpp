--- conflicted
+++ resolved
@@ -275,7 +275,7 @@
             output["osdw_ler"] = osdw_ler;
             output["osd0_ler"] = osd0_ler;
             output["bp_ler"] = bp_ler;
-<<<<<<< HEAD
+
             output["runtime_seconds"] = time.elapsed_time_seconds();
             output["runtime_readable"] = time.elapsed_time_readable();
             output["max_iterations_before_converge"]=max_iterations_before_converge;
@@ -284,11 +284,7 @@
             cout << "Runs: " << run_count << "; OSDW_LER: " << osdw_ler << "; OSD0_LER: " << osd0_ler << "; BP_LER: " << bp_ler << "; Iter. (min/avg/max)" << min_iterations_before_converge << "/"
 		 << average_iterations_before_converge << "/" << max_iterations_before_converge <<
 	      "; Runtime: " << output["runtime_readable"] << endl;
-=======
-            output["runtime_seconds"] = simtime.elapsed_time_seconds();
-            output["runtime_readable"] = simtime.elapsed_time_readable();
-            cout << "Runs: " << run_count << "; OSDW_LER: " << osdw_ler << "; OSD0_LER: " << osd0_ler << "; BP_LER: " << bp_ler << "; Runtime: " << output["runtime_readable"] << endl;
->>>>>>> e6fcbb98
+
 
             //command line output
             ofstream output_file(output_filename.str(),ofstream::trunc);
