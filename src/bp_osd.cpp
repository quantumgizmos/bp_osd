--- conflicted
+++ resolved
@@ -57,12 +57,6 @@
     if(osd_method==0) {
         assert(osd_order<=N-rank);
         this->encoding_input_count=pow(2,osd_order);
-<<<<<<< HEAD
-
-        // cout<<this->encoding_input_count<<endl;
-
-=======
->>>>>>> 949c09b9
         this->osd_w_encoding_inputs = new char*[encoding_input_count];
         for(int i = 0; i < encoding_input_count; ++i)
             osd_w_encoding_inputs[i] = decimal_to_binary_reverse(i, N - rank);
