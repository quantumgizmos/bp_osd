//
// Created by joschka on 09/02/2020.
//
#ifndef MATCHINGBP_BP_OSD_H
#define MATCHINGBP_BP_OSD_H


class bp_osd {

    public:
        mod2sparse *H;

        int M,N,rank,K;

        double *log_prob_ratios;
        double channel_prob;

        int max_iter;
        int *iter;
        int *converge;

        int bp_method;

        int osd_order;
        int osd_method;

//        char *synd;
        char *bp_decoding;
        char *osd0_decoding;
        char *osdw_decoding;

        char **osd_w_encoding_inputs;
        long unsigned int encoding_input_count;



<<<<<<< HEAD
    bp_osd(mod2sparse *H,double channel_prob, int max_iter=0, double osd_order=10, int osd_method=0); //constructor
    bp_osd(); // empty constructor
=======
    bp_osd(mod2sparse *H,double channel_prob, int max_iter=0, double osd_order=10, int osd_method=0, int bp_method=0); //constructor
>>>>>>> 949c09b9

        char *bp_decode(char *synd);
        char *bp_osd_decode(char *synd);
        char *osd_post_process(double *, char *);
        void test_correct_synd(char *decoding, char *synd);


};


#endif //MATCHINGBP_BP_OSD_H<|MERGE_RESOLUTION|>--- conflicted
+++ resolved
@@ -33,13 +33,10 @@
         long unsigned int encoding_input_count;
 
 
+    bp_osd(mod2sparse *H,double channel_prob, int max_iter=0, double osd_order=10, int osd_method=0, int bp_method=0); //constructor
+    bp_osd(); // empty constructor
 
-<<<<<<< HEAD
-    bp_osd(mod2sparse *H,double channel_prob, int max_iter=0, double osd_order=10, int osd_method=0); //constructor
-    bp_osd(); // empty constructor
-=======
-    bp_osd(mod2sparse *H,double channel_prob, int max_iter=0, double osd_order=10, int osd_method=0, int bp_method=0); //constructor
->>>>>>> 949c09b9
+
 
         char *bp_decode(char *synd);
         char *bp_osd_decode(char *synd);
